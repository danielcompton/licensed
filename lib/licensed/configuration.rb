--- conflicted
+++ resolved
@@ -15,7 +15,8 @@
       Source::Cabal,
       Source::Go,
       Source::Manifest,
-      Source::NPM
+      Source::NPM,
+      Source::Pip
     ].freeze
 
     def initialize(options = {}, inherited_options = {})
@@ -54,21 +55,9 @@
 
     # Returns an array of enabled app sources
     def sources
-<<<<<<< HEAD
-      @sources ||= [
-        Source::Bundler.new(self),
-        Source::Bower.new(self),
-        Source::Cabal.new(self),
-        Source::Go.new(self),
-        Source::Manifest.new(self),
-        Source::NPM.new(self),
-        Source::Pip.new(self)
-      ].select(&:enabled?)
-=======
       @sources ||= SOURCE_TYPES.select { |source_class| enabled?(source_class.type) }
                                .map { |source_class| source_class.new(self) }
                                .select(&:enabled?)
->>>>>>> d0767b67
     end
 
     # Returns whether a source type is enabled
