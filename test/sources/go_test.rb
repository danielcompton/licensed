# frozen_string_literal: true
require "test_helper"
require "tmpdir"

if Licensed::Shell.tool_available?("go")
  describe Licensed::Sources::Go do
    let(:gopath) { File.expand_path("../../fixtures/go", __FILE__) }
    let(:fixtures) { File.join(gopath, "src/test") }
    let(:config) { Licensed::Configuration.new("go" => { "GOPATH" => gopath }) }
    let(:source) { Licensed::Sources::Go.new(config) }

    describe "enabled?" do
      it "is true if go source is available" do
        Dir.chdir(fixtures) do
          assert source.enabled?
        end
      end

      it "is false if go source is not available" do
        Dir.mktmpdir do |dir|
          Dir.chdir(dir) do
            refute source.enabled?
          end
        end
      end
    end

    describe "gopath" do
      it "works with an absolute configuration path" do
        assert_equal gopath, source.gopath
      end

      it "works with a configuration path relative to repository root" do
        config["go"]["GOPATH"] = "test/fixtures/go"
        assert_equal gopath, source.gopath
      end

      it "works with an expandable configuration path" do
        config["go"]["GOPATH"] = "~"
        assert_equal File.expand_path("~"), source.gopath
      end

      it "uses ENV['GOPATH'] if not set in configuration" do
        begin
          original_gopath = ENV["GOPATH"]
          ENV["GOPATH"] = gopath
          config.delete("go")

          assert_equal gopath, source.gopath

          # sanity test that finding dependencies using ENV works
          Dir.chdir fixtures do
            assert source.dependencies.detect { |d| d.name == "github.com/hashicorp/golang-lru" }
          end
        ensure
          ENV["GOPATH"] = original_gopath
        end
      end
    end

    describe "dependencies" do
      it "does not include the current package" do
        Dir.chdir fixtures do
          dep = source.dependencies.detect { |d| d.name.end_with?("test") }
          refute dep
        end
      end

      it "includes direct dependencies" do
        Dir.chdir fixtures do
          dep = source.dependencies.detect { |d| d.name == "github.com/hashicorp/golang-lru" }
          assert dep
          assert_equal "go", dep.record["type"]
          assert dep.record["homepage"]
          assert dep.record["summary"]
        end
      end

      it "includes indirect dependencies" do
        Dir.chdir fixtures do
          dep = source.dependencies.detect { |d| d.name == "github.com/hashicorp/golang-lru/simplelru" }
          assert dep
          assert_equal "go", dep.record["type"]
          assert dep.record["homepage"]
        end
      end

      it "doesn't include dependencies from the go std library" do
        Dir.chdir fixtures do
          refute source.dependencies.any? { |d| d.name == "runtime" }
        end
      end

      it "doesn't include vendored dependencies from the go std library" do
        Dir.chdir fixtures do
          refute source.dependencies.any? { |d| d.name == "golang.org/x/net/http2/hpack" }
        end
      end

      it "searches for license files under the vendor folder for vendored dependencies" do
        Dir.chdir fixtures do
          dep = source.dependencies.detect { |d| d.name == "github.com/davecgh/go-spew/spew" }
          assert dep

          # find the license one directory higher
          license_path = File.join(fixtures, "vendor/github.com/davecgh/go-spew/LICENSE")
<<<<<<< HEAD
          assert_includes dep.record.licenses, File.read(license_path)

          # do not find the license outside the vendor folder
          license_path = File.join(fixtures, "LICENSE")
          refute_includes dep.record.licenses, File.read(license_path)
=======
          assert_includes dep.data.licenses,
                          { "sources" => "go-spew/LICENSE", "text" => File.read(license_path) }

          # do not find the license outside the vendor folder
          license_path = File.join(fixtures, "LICENSE")
          refute_includes dep.data.licenses,
                          { "sources" => "LICENSE", "text" => File.read(license_path) }
>>>>>>> 906d2887
        end
      end

      it "searches for license files in the folder hierarchy up to GOPATH" do
        Dir.chdir fixtures do
          dep = source.dependencies.detect { |d| d.name == "github.com/hashicorp/golang-lru/simplelru" }
          assert dep

          license_path = File.join(gopath, "src/github.com/hashicorp/golang-lru/LICENSE")
<<<<<<< HEAD
          assert_includes dep.record.licenses, File.read(license_path)
=======
          assert_includes dep.data.licenses,
                          { "sources" => "golang-lru/LICENSE", "text" => File.read(license_path) }
>>>>>>> 906d2887
        end
      end

      describe "with unavailable packages" do
        # use a custom go path that doesn't contain go libraries installed from
        # setup scripts
        let(:gopath) { Dir.mktmpdir }

        before do
          # fixtures now points at the tmp location, copy go source to tmp
          # fixtures location
          FileUtils.mkdir_p File.join(gopath, "src")
          FileUtils.cp_r File.expand_path("../../fixtures/go/src/test", __FILE__), fixtures

          # the tests are expected to print errors from `go list` which
          # should not be hidden during normal usage. hide that output during
          # the test execution
          @previous_stderr = $stderr
          $stderr.reopen(File.new("/dev/null", "w"))
        end

        after do
          $stderr.reopen(@previous_stderr)
          FileUtils.rm_rf gopath
        end

        it "do not raise an error if ignored" do
          config.ignore("type" => "go", "name" => "github.com/hashicorp/golang-lru")

          Dir.chdir fixtures do
            source.dependencies
          end
        end

        it "raises an error" do
          Dir.chdir fixtures do
            assert_raises RuntimeError do
              source.dependencies
            end
          end
        end
      end

      describe "package version" do
        describe "with go module information" do
          let(:fixtures) { File.join(gopath, "src/modules_test") }

          it "is the module version" do
            skip unless source.go_version >= Gem::Version.new("1.11.0")

            begin
              ENV["GO111MODULE"] = "on"
              Dir.chdir fixtures do
                dep = source.dependencies.detect { |d| d.name == "github.com/gorilla/context" }
                assert_equal "v1.1.1", dep.version
              end
            ensure
              ENV["GO111MODULE"] = nil
            end
          end
        end

        describe "without go module information" do
          it "is nil when git is unavailable" do
            Dir.chdir fixtures do
              Licensed::Git.stub(:available?, false) do
                dep = source.dependencies.detect { |d| d.name == "github.com/gorilla/context" }
                assert_nil dep.version
              end
            end
          end

          it "is the latest git SHA of the package directory" do
            Dir.chdir fixtures do
              dep = source.dependencies.detect { |d| d.name == "github.com/gorilla/context" }
              assert_match(/[a-f0-9]{40}/, dep.version)
            end
          end
        end
      end
    end
  end
end<|MERGE_RESOLUTION|>--- conflicted
+++ resolved
@@ -104,21 +104,13 @@
 
           # find the license one directory higher
           license_path = File.join(fixtures, "vendor/github.com/davecgh/go-spew/LICENSE")
-<<<<<<< HEAD
-          assert_includes dep.record.licenses, File.read(license_path)
+          assert_includes dep.record.licenses,
+                          { "sources" => "go-spew/LICENSE", "text" => File.read(license_path) }
 
           # do not find the license outside the vendor folder
           license_path = File.join(fixtures, "LICENSE")
-          refute_includes dep.record.licenses, File.read(license_path)
-=======
-          assert_includes dep.data.licenses,
-                          { "sources" => "go-spew/LICENSE", "text" => File.read(license_path) }
-
-          # do not find the license outside the vendor folder
-          license_path = File.join(fixtures, "LICENSE")
-          refute_includes dep.data.licenses,
+          refute_includes dep.record.licenses,
                           { "sources" => "LICENSE", "text" => File.read(license_path) }
->>>>>>> 906d2887
         end
       end
 
@@ -128,12 +120,8 @@
           assert dep
 
           license_path = File.join(gopath, "src/github.com/hashicorp/golang-lru/LICENSE")
-<<<<<<< HEAD
-          assert_includes dep.record.licenses, File.read(license_path)
-=======
-          assert_includes dep.data.licenses,
+          assert_includes dep.record.licenses,
                           { "sources" => "golang-lru/LICENSE", "text" => File.read(license_path) }
->>>>>>> 906d2887
         end
       end
 
