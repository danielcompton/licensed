# frozen_string_literal: true
require "yaml"

module Licensed
  module Command
    class Status
      attr_reader :config

      def initialize(config)
        @config = config
      end

      def allowed_or_reviewed?(app, dependency)
        app.allowed?(dependency) || app.reviewed?(dependency)
      end

      def run
        @results = @config.apps.flat_map do |app|
          Dir.chdir app.source_path do
            dependencies = app.sources.flat_map(&:dependencies)
            @config.ui.info "Checking licenses for #{app['name']}: #{dependencies.size} dependencies"

            results = dependencies.map do |dependency|
              name = dependency.name
<<<<<<< HEAD
              filename = app.cache_path.join(dependency.record["type"], "#{name}.txt")
=======
              filename = app.cache_path.join(dependency.data["type"], "#{name}.#{License::EXTENSION}")
>>>>>>> 906d2887

              warnings = []

              # verify cached license data for dependency
              if File.exist?(filename)
                cached_record = DependencyRecord.read(filename)

                if cached_record["version"] != dependency.version
                  warnings << "cached license data out of date"
                end
                warnings << "missing license text" if cached_record.licenses.empty?
                unless allowed_or_reviewed?(app, cached_record)
                  warnings << "license needs reviewed: #{cached_record["license"]}."
                end
              else
                warnings << "cached license data missing"
              end

              if warnings.size > 0
                @config.ui.error("F", false)
                [filename, warnings]
              else
                @config.ui.confirm(".", false)
                nil
              end
            end.compact

            unless results.empty?
              @config.ui.warn "\n\nWarnings:"

              results.each do |filename, warnings|
                @config.ui.info "\n#{filename}:"
                warnings.each do |warning|
                  @config.ui.error "  - #{warning}"
                end
              end
            end

            puts "\n#{dependencies.size} dependencies checked, #{results.size} warnings found."
            results
          end
        end
      end

      def success?
        @results.empty?
      end
    end
  end
end<|MERGE_RESOLUTION|>--- conflicted
+++ resolved
@@ -22,11 +22,7 @@
 
             results = dependencies.map do |dependency|
               name = dependency.name
-<<<<<<< HEAD
-              filename = app.cache_path.join(dependency.record["type"], "#{name}.txt")
-=======
-              filename = app.cache_path.join(dependency.data["type"], "#{name}.#{License::EXTENSION}")
->>>>>>> 906d2887
+              filename = app.cache_path.join(dependency.record["type"], "#{name}.#{DependencyRecord::EXTENSION}")
 
               warnings = []
 
